// SPDX-License-Identifier: MIT
pragma solidity ^0.8.20;

import {Test, Vm} from "forge-std/Test.sol";
import {Payments} from "../src/Payments.sol";
import {PaymentsTestHelpers} from "./helpers/PaymentsTestHelpers.sol";
import {BaseTestHelper} from "./helpers/BaseTestHelper.sol";
import {MockERC20} from "./mocks/MockERC20.sol";
import {IERC20} from "@openzeppelin/contracts/token/ERC20/IERC20.sol";
import {console} from "forge-std/console.sol";

/**
 * @title PaymentsEventsTest
 * @dev Test contract for verifying all events emitted by the Payments contract
 */
contract PaymentsEventsTest is Test, BaseTestHelper {
    Payments public payments;
    PaymentsTestHelpers public helper;
    IERC20 public testToken;

    uint256 constant DEPOSIT_AMOUNT = 100 ether;
    uint256 constant MAX_LOCKUP_PERIOD = 100;
    uint256 railId;

    function setUp() public {
        helper = new PaymentsTestHelpers();
        helper.setupStandardTestEnvironment();
        payments = helper.payments();
        testToken = helper.testToken();

        // Setup operator approval
        helper.setupOperatorApproval(
            USER1,
            OPERATOR,
            10 ether, // rateAllowance
            100 ether, // lockupAllowance
            MAX_LOCKUP_PERIOD // maxLockupPeriod
        );

        // Deposit funds for client
        helper.makeDeposit(USER1, USER1, DEPOSIT_AMOUNT);
    }

    /**
     * @dev Test for AccountLockupSettled event
     */
    function testAccountLockupSettledEvent() public {
        // Create a rail to trigger account lockup changes
        railId = helper.createRail(USER1, USER2, OPERATOR, address(0), SERVICE_FEE_RECIPIENT);

        // Set up rail parameters which will trigger account settlement
        vm.startPrank(OPERATOR);

        payments.modifyRailLockup(railId, 5, 0 ether);

        // This will trigger account lockup settlement
        // account.lockupCurrent = rate * period = 25 ether
        payments.modifyRailPayment(railId, 5 ether, 0); // 1 ether per block

        vm.stopPrank();

        helper.advanceBlocks(5);

        vm.startPrank(OPERATOR);

        // Expect the event to be emitted
        // lockupCurrent = 25 ether ( from modifyRailPayment ) + 5 * 5 ether ( elapsedTime * lockupRate)
        vm.expectEmit(true, true, true, true);
        emit Payments.AccountLockupSettled(address(testToken), USER1, 50 ether, 5 ether, block.number);
        emit Payments.RailLockupModified(railId, 5, 10, 0, 0);

        payments.modifyRailLockup(railId, 10, 0 ether);

        vm.stopPrank();
    }

    /**
     * @dev Test for OperatorApprovalSet event
     */
    function testOperatorApprovalUpdatedEvent() public {
        vm.startPrank(USER1);

        // Expect the event to be emitted
        vm.expectEmit(true, true, true, true);
        emit Payments.OperatorApprovalUpdated(
            address(testToken), USER1, OPERATOR2, true, 5 ether, 50 ether, MAX_LOCKUP_PERIOD
        );

        // Set operator approval
        payments.setOperatorApproval(
            address(testToken),
            OPERATOR2,
            true,
            5 ether, // rateAllowance
            50 ether, // lockupAllowance
            MAX_LOCKUP_PERIOD // maxLockupPeriod
        );

        vm.stopPrank();
    }

    /**
     * @dev Test for RailCreated event
     */
    function testRailCreatedEvent() public {
        vm.startPrank(OPERATOR);

        // Expect the event to be emitted
        vm.expectEmit(true, true, true, true);
        emit Payments.RailCreated(
            1, // railId (assuming this is the first rail)
            USER1, // payer
            USER2, // payee
            address(testToken), // token
            OPERATOR, // operator
            address(0), // validator
            SERVICE_FEE_RECIPIENT, // serviceFeeRecipient
            0 // commissionRateBps
        );

        // Create rail
        payments.createRail(
            address(testToken),
            USER1,
            USER2,
            address(0), // validator
            0, // commissionRateBps
            SERVICE_FEE_RECIPIENT // serviceFeeRecipient
        );

        vm.stopPrank();
    }

    /**
     * @dev Test for RailLockupModified event
     */
    function testRailLockupModifiedEvent() public {
        // Create a rail first
        railId = helper.createRail(USER1, USER2, OPERATOR, address(0), SERVICE_FEE_RECIPIENT);

        vm.startPrank(OPERATOR);

        // Expect the event to be emitted
        vm.expectEmit(true, false, false, true);
        emit Payments.RailLockupModified(railId, 0, 10, 0, 10 ether);

        // Modify rail lockup
        payments.modifyRailLockup(railId, 10, 10 ether);

        vm.stopPrank();
    }

    /**
     * @dev Test for RailOneTimePayment event
     */
    function testRailOneTimePaymentEvent() public {
        // Create a rail first
        railId = helper.createRail(USER1, USER2, OPERATOR, address(0), SERVICE_FEE_RECIPIENT);

        // Set up rail parameters
        vm.startPrank(OPERATOR);
        payments.modifyRailPayment(railId, 1 ether, 0);
        payments.modifyRailLockup(railId, 10, 10 ether);

        // calcualate expected values
        Payments.RailView memory rail = payments.getRail(railId);
        uint256 oneTimeAmount = 5 ether;
        uint256 expectedPaymentFee = (oneTimeAmount * payments.PAYMENT_FEE_BPS()) / payments.COMMISSION_MAX_BPS();
        uint256 amountAfterPaymentFee = oneTimeAmount - expectedPaymentFee;
        uint256 expectedOperatorCommission =
            (amountAfterPaymentFee * rail.commissionRateBps) / payments.COMMISSION_MAX_BPS();
        uint256 expectedNetPayeeAmount = oneTimeAmount - expectedPaymentFee - expectedOperatorCommission;

        // expect the event to be emitted
        vm.expectEmit(true, false, false, true);
        emit Payments.RailOneTimePaymentProcessed(
            railId, expectedNetPayeeAmount, expectedPaymentFee, expectedOperatorCommission
        );

        // Execute one-time payment by calling modifyRailPayment with the current rate and a one-time payment amount

        payments.modifyRailPayment(railId, 1 ether, oneTimeAmount);

        vm.stopPrank();
    }

    /**
     * @dev Test for RailPaymentRateModified event
     */
    function testRailPaymentRateModifiedEvent() public {
        // Create a rail first
        railId = helper.createRail(USER1, USER2, OPERATOR, address(0), SERVICE_FEE_RECIPIENT);

        vm.startPrank(OPERATOR);

        // Expect the event to be emitted
        vm.expectEmit(true, false, false, true);
        emit Payments.RailRateModified(railId, 0, 1 ether);

        // Modify rail payment rate
        payments.modifyRailPayment(railId, 1 ether, 0);

        vm.stopPrank();
    }

    /**
     * @dev Test for RailSettled event
     */
    function testRailSettledEvent() public {
        uint256 networkFee = payments.NETWORK_FEE();
        // Create and set up a rail
        railId = helper.createRail(USER1, USER2, OPERATOR, address(0), SERVICE_FEE_RECIPIENT);

        vm.startPrank(OPERATOR);
        payments.modifyRailPayment(railId, 1 ether, 0);
        payments.modifyRailLockup(railId, 10, 10 ether);
        vm.stopPrank();

        // Advance blocks to accumulate payment
        helper.advanceBlocks(5);

        vm.startPrank(USER1);

        // expected values
        Payments.RailView memory rail = payments.getRail(railId);
        uint256 totalSettledAmount = 5 * rail.paymentRate;
        uint256 totalPaymentFee = (totalSettledAmount * payments.PAYMENT_FEE_BPS()) / payments.COMMISSION_MAX_BPS();
        uint256 totalAmountAfterPaymentFee = totalSettledAmount - totalPaymentFee;
        uint256 totalOperatorCommission =
            (totalAmountAfterPaymentFee * rail.commissionRateBps) / payments.COMMISSION_MAX_BPS();
        uint256 totalNetPayeeAmount = totalAmountAfterPaymentFee - totalOperatorCommission;

        // Expect the event to be emitted
        vm.expectEmit(true, true, false, true);
        emit Payments.RailSettled(
            railId, totalSettledAmount, totalNetPayeeAmount, totalOperatorCommission, block.number
        );

        // Settle rail
<<<<<<< HEAD
        uint256 networkFee = payments.NETWORK_FEE();
        payments.settleRail{value: networkFee + 100}(railId, block.number);
=======
        payments.settleRail{value: networkFee}(railId, block.number);
>>>>>>> edade3d4

        vm.stopPrank();
    }

    /**
     * @dev Test for RailTerminated event
     */
    function testRailTerminatedEvent() public {
        // Create and set up a rail
        railId = helper.createRail(USER1, USER2, OPERATOR, address(0), SERVICE_FEE_RECIPIENT);

        vm.startPrank(OPERATOR);
        payments.modifyRailPayment(railId, 1 ether, 0);
        payments.modifyRailLockup(railId, 10, 10 ether);
        vm.stopPrank();

        vm.startPrank(USER1);

        // expected end epoch
        Payments.RailView memory rail = payments.getRail(railId);
        uint256 expectedEndEpoch = block.number + rail.lockupPeriod;
        // Expect the event to be emitted
        vm.expectEmit(true, true, false, true);
        emit Payments.RailTerminated(railId, USER1, expectedEndEpoch);

        // Terminate rail
        payments.terminateRail(railId);

        vm.stopPrank();
    }

    /**
     * @dev Test for RailFinalized event
     */
    function testRailFinalizedEvent() public {
        // Create and set up a rail
        railId = helper.createRail(USER1, USER2, OPERATOR, address(0), SERVICE_FEE_RECIPIENT);

        vm.startPrank(OPERATOR);
        payments.modifyRailPayment(railId, 1 ether, 0);
        payments.modifyRailLockup(railId, 10, 10 ether);
        vm.stopPrank();

        // Terminate the rail
        vm.startPrank(USER1);
        payments.terminateRail(railId);
        vm.stopPrank();

        // Get the rail to check its end epoch
        Payments.RailView memory rail = payments.getRail(railId);

        // Advance blocks past the end epoch
        helper.advanceBlocks(rail.lockupPeriod + 1);

        vm.startPrank(USER1);

        // Expect the event to be emitted
        vm.expectEmit(true, false, false, true);
        emit Payments.RailFinalized(railId);

        // Settle terminated rail to trigger finalization
        payments.settleTerminatedRailWithoutValidation(railId);

        vm.stopPrank();
    }

    /**
     * @dev Test for DepositRecorded event
     */
    function testDepositRecordedEvent() public {
        vm.startPrank(USER1);

        // Make sure we have approval
        testToken.approve(address(payments), 10 ether);

        // Expect the event to be emitted
        // Only check the first three indexed parameters
        vm.expectEmit(true, true, true, true);
        emit Payments.AccountLockupSettled(address(testToken), USER2, 0, 0, block.number);
        emit Payments.DepositRecorded(address(testToken), USER1, USER2, 10 ether, false); // Amount not checked

        // Deposit tokens
        payments.deposit(address(testToken), USER2, 10 ether);

        vm.stopPrank();

        // Test event in DepositWithPermit
        // Use a private key for signing
        uint256 privateKey = 1;
        address signer = vm.addr(privateKey);

        // Mint tokens to the signer
        MockERC20(address(testToken)).mint(signer, 50 ether);

        uint256 depositAmount = 10 ether;
        uint256 deadline = block.timestamp + 1 hours;

        // Get signature components
        (uint8 v, bytes32 r, bytes32 s) =
            helper.getPermitSignature(privateKey, signer, address(payments), depositAmount, deadline);

        vm.startPrank(signer);

        // Expect the event to be emitted
        vm.expectEmit(true, true, false, true);
        emit Payments.AccountLockupSettled(address(testToken), signer, 0, 0, block.number);
        emit Payments.DepositRecorded(address(testToken), signer, signer, depositAmount, true);

        // Deposit with permit
        payments.depositWithPermit(address(testToken), signer, depositAmount, deadline, v, r, s);

        vm.stopPrank();
    }

    /**
     * @dev Test for WithdrawRecorded event
     */
    function testWithdrawRecordedEvent() public {
        // First make a deposit to USER2
        helper.makeDeposit(USER1, USER2, 10 ether);

        vm.startPrank(USER2);

        // Expect the event to be emitted
        vm.expectEmit(true, true, true, true);
        emit Payments.WithdrawRecorded(address(testToken), USER2, USER2, 5 ether);

        // Withdraw tokens
        payments.withdraw(address(testToken), 5 ether);

        vm.stopPrank();
    }
}<|MERGE_RESOLUTION|>--- conflicted
+++ resolved
@@ -237,12 +237,7 @@
         );
 
         // Settle rail
-<<<<<<< HEAD
-        uint256 networkFee = payments.NETWORK_FEE();
-        payments.settleRail{value: networkFee + 100}(railId, block.number);
-=======
         payments.settleRail{value: networkFee}(railId, block.number);
->>>>>>> edade3d4
 
         vm.stopPrank();
     }
