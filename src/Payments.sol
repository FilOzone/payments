--- conflicted
+++ resolved
@@ -1712,12 +1712,13 @@
 
         return result;
     }
-<<<<<<< HEAD
+
     
     /// @notice Number of pending rate-change entries for a rail
     function getRateChangeQueueSize(uint256 railId) external view returns (uint256) {
-    return rails[railId].rateChangeQueue.size();
-=======
+      return rails[railId].rateChangeQueue.size();
+    }
+
 
     /**
      * @notice Gets information about an account - when it would go into debt, total balance, available balance, and lockup rate.
@@ -1785,9 +1786,7 @@
             uint256 epochsUntilDebt = availableFunds / account.lockupRate;
             fundedUntilEpoch = currentEpoch + epochsUntilDebt;
         }
->>>>>>> e53fb51d
-    }
-}
+    }
 
 function min(uint256 a, uint256 b) pure returns (uint256) {
     return a < b ? a : b;
