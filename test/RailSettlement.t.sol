--- conflicted
+++ resolved
@@ -49,12 +49,8 @@
             rate,
             10, // lockupPeriod
             0, // No fixed lockup
-<<<<<<< HEAD
-            address(0) // No validator
-=======
-            address(0), // No arbiter
-            SERVICE_FEE_RECIPIENT // operator commision receiver
->>>>>>> 2bf59cf8
+            address(0), // No validator
+            SERVICE_FEE_RECIPIENT // operator commision receiver
         );
 
         // Advance a few blocks
@@ -134,12 +130,8 @@
             rate,
             10, // lockupPeriod
             0, // No fixed lockup
-<<<<<<< HEAD
-            address(0) // Standard validator
-=======
-            address(0), // Standard arbiter
-            SERVICE_FEE_RECIPIENT // operator commision receiver
->>>>>>> 2bf59cf8
+            address(0), // Standard validator
+            SERVICE_FEE_RECIPIENT // operator commision receiver
         );
         uint256 newRate1 = 6 ether;
         uint256 newRate2 = 7 ether;
@@ -206,12 +198,8 @@
             rate,
             10, // lockupPeriod
             0, // No fixed lockup
-<<<<<<< HEAD
-            address(validator) // Standard validator
-=======
-            address(arbiter), // Standard arbiter
-            SERVICE_FEE_RECIPIENT // operator commision receiver
->>>>>>> 2bf59cf8
+            address(validator), // Standard validator
+            SERVICE_FEE_RECIPIENT // operator commision receiver
         );
 
         // Advance several blocks
@@ -260,12 +248,8 @@
             rate,
             10, // lockupPeriod
             0, // No fixed lockup
-<<<<<<< HEAD
-            address(validator) // Standard validator
-=======
-            address(arbiter), // Standard arbiter
-            SERVICE_FEE_RECIPIENT // operator commision receiver
->>>>>>> 2bf59cf8
+            address(validator), // Standard validator
+            SERVICE_FEE_RECIPIENT // operator commision receiver
         );
 
         vm.startPrank(OPERATOR);
@@ -310,12 +294,8 @@
             rate,
             10, // lockupPeriod
             0, // No fixed lockup
-<<<<<<< HEAD
-            address(validator) // Reduced amount validator
-=======
-            address(arbiter), // Reduced amount arbiter
-            SERVICE_FEE_RECIPIENT // operator commision receiver
->>>>>>> 2bf59cf8
+            address(validator), // Reduced amount validator
+            SERVICE_FEE_RECIPIENT // operator commision receiver
         );
 
         // Advance several blocks
@@ -380,12 +360,8 @@
             rate,
             10, // lockupPeriod
             0, // No fixed lockup
-<<<<<<< HEAD
-            address(validator) // Reduced duration validator
-=======
-            address(arbiter), // Reduced duration arbiter
-            SERVICE_FEE_RECIPIENT // operator commision receiver
->>>>>>> 2bf59cf8
+            address(validator), // Reduced duration validator
+            SERVICE_FEE_RECIPIENT // operator commision receiver
         );
 
         // Advance several blocks
@@ -431,12 +407,8 @@
             rate,
             10, // lockupPeriod
             0, // No fixed lockup
-<<<<<<< HEAD
-            address(validator) // Malicious validator
-=======
-            address(arbiter), // Malicious arbiter
-            SERVICE_FEE_RECIPIENT // operator commision receiver
->>>>>>> 2bf59cf8
+            address(validator), // Malicious validator
+            SERVICE_FEE_RECIPIENT // operator commision receiver
         );
 
         // Advance several blocks
@@ -479,12 +451,8 @@
             rate,
             lockupPeriod, // lockupPeriod
             0, // No fixed lockup
-<<<<<<< HEAD
-            address(0) // No validator
-=======
-            address(0), // No arbiter
-            SERVICE_FEE_RECIPIENT // operator commision receiver
->>>>>>> 2bf59cf8
+            address(0), // No validator
+            SERVICE_FEE_RECIPIENT // operator commision receiver
         );
 
         // Advance several blocks
@@ -581,12 +549,8 @@
             rate,
             10, // lockupPeriod
             0, // No fixed lockup
-<<<<<<< HEAD
-            address(0) // No validator
-=======
-            address(0), // No arbiter
-            SERVICE_FEE_RECIPIENT // operator commision receiver
->>>>>>> 2bf59cf8
+            address(0), // No validator
+            SERVICE_FEE_RECIPIENT // operator commision receiver
         );
 
         // Settle immediately without advancing blocks - should be a no-op
@@ -625,12 +589,8 @@
             rate,
             lockupPeriod, 
             0, // No fixed lockup
-<<<<<<< HEAD
-            address(validator)
-=======
-            address(arbiter),
-            SERVICE_FEE_RECIPIENT // operator commision receiver
->>>>>>> 2bf59cf8
+            address(validator),
+            SERVICE_FEE_RECIPIENT // operator commision receiver
         );
 
         // Simulate 5 blocks passing (blocks 1-5)
@@ -689,12 +649,8 @@
             rate,
             lockupPeriod,
             0, // No fixed lockup
-<<<<<<< HEAD
-            address(validator)
-=======
-            address(arbiter),
-            SERVICE_FEE_RECIPIENT // operator commision receiver
->>>>>>> 2bf59cf8
+            address(validator),
+            SERVICE_FEE_RECIPIENT // operator commision receiver
         );
 
         // Simulate 5 blocks passing (blocks 1-5)
@@ -826,14 +782,9 @@
             address(token),
             USER1,
             USER2,
-<<<<<<< HEAD
             address(0), // no validator
-            operatorCommissionBps
-=======
-            address(0), // no arbiter
             operatorCommissionBps,
             SERVICE_FEE_RECIPIENT // operator commision receiver
->>>>>>> 2bf59cf8
         );
         vm.stopPrank();
 
