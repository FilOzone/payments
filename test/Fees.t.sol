// SPDX-License-Identifier: MIT

pragma solidity ^0.8.20;

import {Test} from "forge-std/Test.sol";
import {Payments} from "../src/Payments.sol";
import {MockERC20} from "./mocks/MockERC20.sol";
import {PaymentsTestHelpers} from "./helpers/PaymentsTestHelpers.sol";
import {RailSettlementHelpers} from "./helpers/RailSettlementHelpers.sol";
import {BaseTestHelper} from "./helpers/BaseTestHelper.sol";
import {console} from "forge-std/console.sol";

contract FeesTest is Test, BaseTestHelper {
    PaymentsTestHelpers helper;
    RailSettlementHelpers settlementHelper;
    Payments payments;

    // Multiple tokens for testing
    MockERC20 token1;
    MockERC20 token2;
    MockERC20 token3;

    uint256 constant INITIAL_BALANCE = 5000 ether;
    uint256 constant DEPOSIT_AMOUNT = 200 ether;
    uint256 constant MAX_LOCKUP_PERIOD = 100;

    // Payment rates for each rail
    uint256 constant RAIL1_RATE = 5 ether;
    uint256 constant RAIL2_RATE = 10 ether;
    uint256 constant RAIL3_RATE = 15 ether;

    // Rail IDs
    uint256 rail1Id;
    uint256 rail2Id;
    uint256 rail3Id;

    function setUp() public {
        // Initialize helpers
        helper = new PaymentsTestHelpers();
        helper.setupStandardTestEnvironment();
        payments = helper.payments();

        settlementHelper = new RailSettlementHelpers();
        settlementHelper.initialize(payments, helper);

        // Set up 3 different tokens
        token1 = MockERC20(address(helper.testToken())); // Use the default token from the helper
        token2 = new MockERC20("Token 2", "TK2");
        token3 = new MockERC20("Token 3", "TK3");

        // Initialize tokens and make deposits
        setupTokensAndDeposits();

        // Create rails with different tokens
        createRails();
    }

    function setupTokensAndDeposits() internal {
        // Mint tokens to users
        // Token 1 is already handled by the helper
        token2.mint(USER1, INITIAL_BALANCE);
        token3.mint(USER1, INITIAL_BALANCE);

        // Approve transfers for all tokens
        vm.startPrank(USER1);
        token1.approve(address(payments), type(uint256).max);
        token2.approve(address(payments), type(uint256).max);
        token3.approve(address(payments), type(uint256).max);
        vm.stopPrank();

        // Make deposits with all tokens
        helper.makeDeposit(USER1, USER1, DEPOSIT_AMOUNT); // Uses token1

        // Make deposits with token2 and token3
        vm.startPrank(USER1);
        payments.deposit(address(token2), USER1, DEPOSIT_AMOUNT);
        payments.deposit(address(token3), USER1, DEPOSIT_AMOUNT);
        vm.stopPrank();
    }

    function createRails() internal {
        // Set up operator approvals for each token
        helper.setupOperatorApproval(
            USER1, // from
            OPERATOR, // operator
            RAIL1_RATE, // rate allowance for token1
            RAIL1_RATE * 10, // lockup allowance (enough for the period)
            MAX_LOCKUP_PERIOD // max lockup period
        );

        // Operator approvals for token2 and token3
        vm.startPrank(USER1);
        payments.setOperatorApproval(
            address(token2),
            OPERATOR,
            true, // approved
            RAIL2_RATE, // rate allowance for token2
            RAIL2_RATE * 10, // lockup allowance (enough for the period)
            MAX_LOCKUP_PERIOD // max lockup period
        );

        payments.setOperatorApproval(
            address(token3),
            OPERATOR,
            true, // approved
            RAIL3_RATE, // rate allowance for token3
            RAIL3_RATE * 10, // lockup allowance (enough for the period)
            MAX_LOCKUP_PERIOD // max lockup period
        );
        vm.stopPrank();

        // Create rails with different tokens
        rail1Id = helper.setupRailWithParameters(
            USER1,
            USER2,
            OPERATOR,
            RAIL1_RATE,
            10, // lockupPeriod
            0, // No fixed lockup
<<<<<<< HEAD
            address(0) // No validator
=======
            address(0), // No arbiter
            SERVICE_FEE_RECIPIENT // operator commision receiver

>>>>>>> 2bf59cf8
        );

        // Create a rail with token2
        vm.startPrank(OPERATOR);
        rail2Id = payments.createRail(
            address(token2),
            USER1, // from
            USER2, // to
<<<<<<< HEAD
            address(0), // no validator
            0 // no commission
=======
            address(0), // no arbiter
            0, // no commission
            SERVICE_FEE_RECIPIENT // operator commision receiver

>>>>>>> 2bf59cf8
        );

        // Set rail2 parameters
        payments.modifyRailPayment(rail2Id, RAIL2_RATE, 0);
        payments.modifyRailLockup(rail2Id, 10, 0); // 10 blocks, no fixed lockup

        // Create a rail with token3
        rail3Id = payments.createRail(
            address(token3),
            USER1, // from
            USER2, // to
<<<<<<< HEAD
            address(0), // no validator
            0 // no commission
=======
            address(0), // no arbiter
            0, // no commission
            SERVICE_FEE_RECIPIENT // operator commision receiver
>>>>>>> 2bf59cf8
        );

        // Set rail3 parameters
        payments.modifyRailPayment(rail3Id, RAIL3_RATE, 0);
        payments.modifyRailLockup(rail3Id, 10, 0); // 10 blocks, no fixed lockup
        vm.stopPrank();
    }

    function testGetAllAccumulatedFees() public {
        // First, verify there are no fees initially
        (
            address[] memory initialTokens,
            uint256[] memory initialAmounts,
            uint256 initialCount
        ) = payments.getAllAccumulatedFees();

        // Initially there should be no fees
        assertEq(initialCount, 0, "Initial fee token count should be 0");
        assertEq(
            initialTokens.length,
            0,
            "Initial fee tokens array should be empty"
        );
        assertEq(
            initialAmounts.length,
            0,
            "Initial fee amounts array should be empty"
        );

        // Advance blocks to enable settlement
        helper.advanceBlocks(5); // Advance 5 blocks

        // First round of settlements for all rails
        uint256 rail1FirstExpectedAmount = RAIL1_RATE * 5; // 5 blocks * 5 ether

        // Settle rail1 (token1)
        settlementHelper.settleRailAndVerify(
            rail1Id,
            block.number,
            rail1FirstExpectedAmount,
            block.number
        );

        // Settle rail2 (token2)
        vm.prank(USER1);
        (uint256 settledAmount2, , , , , ) = payments.settleRail(
            rail2Id,
            block.number
        );

        // Settle rail3 (token3)
        vm.prank(USER1);
        (uint256 settledAmount3, , , , , ) = payments.settleRail(
            rail3Id,
            block.number
        );

        // Calculate expected fees based on actual settled amounts (0.1% of settled amounts)
        uint256 rail1FirstFee = (rail1FirstExpectedAmount *
            payments.PAYMENT_FEE_BPS()) / payments.COMMISSION_MAX_BPS();
        uint256 rail2FirstFee = (settledAmount2 * payments.PAYMENT_FEE_BPS()) /
            payments.COMMISSION_MAX_BPS();
        uint256 rail3FirstFee = (settledAmount3 * payments.PAYMENT_FEE_BPS()) /
            payments.COMMISSION_MAX_BPS();

        // Verify fees after first round
        (
            address[] memory firstTokens,
            uint256[] memory firstAmounts,
            uint256 firstCount
        ) = payments.getAllAccumulatedFees();

        assertEq(
            firstCount,
            3,
            "Should have 3 fee tokens after first settlement"
        );
        assertEq(
            firstTokens.length,
            3,
            "Fee tokens array should have 3 elements"
        );
        assertEq(
            firstAmounts.length,
            3,
            "Fee amounts array should have 3 elements"
        );

        // Check the accumulated fees match expected values
        // Need to identify which index corresponds to which token
        uint256 token1Index = findTokenIndex(firstTokens, address(token1));
        uint256 token2Index = findTokenIndex(firstTokens, address(token2));
        uint256 token3Index = findTokenIndex(firstTokens, address(token3));

        assertEq(
            firstAmounts[token1Index],
            rail1FirstFee,
            "Token1 fees incorrect after first settlement"
        );
        assertEq(
            firstAmounts[token2Index],
            rail2FirstFee,
            "Token2 fees incorrect after first settlement"
        );
        assertEq(
            firstAmounts[token3Index],
            rail3FirstFee,
            "Token3 fees incorrect after first settlement"
        );

        // Advance more blocks for the second round of settlements
        helper.advanceBlocks(7); // Advance 7 blocks

        // Second round of settlements
        uint256 rail1SecondExpectedAmount = RAIL1_RATE * 7; // 7 blocks * 5 ether

        // Settle rail1 (token1) again
        settlementHelper.settleRailAndVerify(
            rail1Id,
            block.number,
            rail1SecondExpectedAmount,
            block.number
        );

        // Settle rail2 (token2) again
        vm.prank(USER1);
        (uint256 secondSettledAmount2, , , , , ) = payments.settleRail(
            rail2Id,
            block.number
        );

        // Settle rail3 (token3) again
        vm.prank(USER1);
        (uint256 secondSettledAmount3, , , , , ) = payments.settleRail(
            rail3Id,
            block.number
        );

        // Calculate expected fees for second round - use actual settled amounts
        uint256 rail1SecondFee = (rail1SecondExpectedAmount *
            payments.PAYMENT_FEE_BPS()) / payments.COMMISSION_MAX_BPS();
        uint256 rail2SecondFee = (secondSettledAmount2 *
            payments.PAYMENT_FEE_BPS()) / payments.COMMISSION_MAX_BPS();
        uint256 rail3SecondFee = (secondSettledAmount3 *
            payments.PAYMENT_FEE_BPS()) / payments.COMMISSION_MAX_BPS();

        // Verify total accumulated fees after both rounds
        (
            address[] memory finalTokens,
            uint256[] memory finalAmounts,
            uint256 finalCount
        ) = payments.getAllAccumulatedFees();

        assertEq(
            finalCount,
            3,
            "Should still have 3 fee tokens after second settlement"
        );
        assertEq(
            finalTokens.length,
            3,
            "Fee tokens array should still have 3 elements"
        );
        assertEq(
            finalAmounts.length,
            3,
            "Fee amounts array should still have 3 elements"
        );

        // Get indices again in case the order changed
        token1Index = findTokenIndex(finalTokens, address(token1));
        token2Index = findTokenIndex(finalTokens, address(token2));
        token3Index = findTokenIndex(finalTokens, address(token3));

        // Total expected fees are the sum of both rounds
        uint256 totalExpectedToken1Fees = rail1FirstFee + rail1SecondFee;
        uint256 totalExpectedToken2Fees = rail2FirstFee + rail2SecondFee;
        uint256 totalExpectedToken3Fees = rail3FirstFee + rail3SecondFee;

        // Verify the array values from getAllAccumulatedFees match the direct mapping access
        assertEq(
            finalAmounts[token1Index],
            payments.accumulatedFees(address(token1)),
            "Array token1 fees mismatch"
        );
        assertEq(
            finalAmounts[token2Index],
            payments.accumulatedFees(address(token2)),
            "Array token2 fees mismatch"
        );
        assertEq(
            finalAmounts[token3Index],
            payments.accumulatedFees(address(token3)),
            "Array token3 fees mismatch"
        );

        // Verify the expected calculated fees match the actual accumulated fees
        assertEq(
            payments.accumulatedFees(address(token1)),
            totalExpectedToken1Fees,
            "Direct token1 fees mismatch"
        );
        assertEq(
            payments.accumulatedFees(address(token2)),
            totalExpectedToken2Fees,
            "Direct token2 fees mismatch"
        );
        assertEq(
            payments.accumulatedFees(address(token3)),
            totalExpectedToken3Fees,
            "Direct token3 fees mismatch"
        );
    }

    // Helper function to find a token's index in the returned array
    function findTokenIndex(
        address[] memory tokens,
        address token
    ) internal pure returns (uint256) {
        for (uint256 i = 0; i < tokens.length; i++) {
            if (tokens[i] == token) {
                return i;
            }
        }
        revert("Token not found in array");
    }
}<|MERGE_RESOLUTION|>--- conflicted
+++ resolved
@@ -117,13 +117,9 @@
             RAIL1_RATE,
             10, // lockupPeriod
             0, // No fixed lockup
-<<<<<<< HEAD
-            address(0) // No validator
-=======
-            address(0), // No arbiter
+            address(0), // No validator
             SERVICE_FEE_RECIPIENT // operator commision receiver
 
->>>>>>> 2bf59cf8
         );
 
         // Create a rail with token2
@@ -132,15 +128,10 @@
             address(token2),
             USER1, // from
             USER2, // to
-<<<<<<< HEAD
             address(0), // no validator
-            0 // no commission
-=======
-            address(0), // no arbiter
             0, // no commission
             SERVICE_FEE_RECIPIENT // operator commision receiver
 
->>>>>>> 2bf59cf8
         );
 
         // Set rail2 parameters
@@ -152,14 +143,9 @@
             address(token3),
             USER1, // from
             USER2, // to
-<<<<<<< HEAD
             address(0), // no validator
-            0 // no commission
-=======
-            address(0), // no arbiter
             0, // no commission
             SERVICE_FEE_RECIPIENT // operator commision receiver
->>>>>>> 2bf59cf8
         );
 
         // Set rail3 parameters
